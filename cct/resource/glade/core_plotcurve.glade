<?xml version="1.0" encoding="UTF-8"?>
<!-- Generated with glade 3.19.0 -->
<interface>
  <requires lib="gtk+" version="3.16"/>
  <object class="GtkBox" id="plotcurve">
    <property name="visible">True</property>
    <property name="can_focus">False</property>
    <property name="orientation">vertical</property>
    <child>
      <object class="GtkToolbar" id="toolbar1">
        <property name="visible">True</property>
        <property name="can_focus">False</property>
        <child>
          <object class="GtkToggleToolButton" id="hold_toggle">
            <property name="visible">True</property>
            <property name="can_focus">False</property>
            <property name="tooltip_text" translatable="yes">Keep last plot</property>
            <property name="label" translatable="yes">Hold</property>
            <property name="use_underline">True</property>
          </object>
          <packing>
            <property name="expand">False</property>
            <property name="homogeneous">True</property>
          </packing>
        </child>
        <child>
          <object class="GtkToggleToolButton" id="legend_toggle">
            <property name="visible">True</property>
            <property name="can_focus">False</property>
            <property name="tooltip_text" translatable="yes">Show legend</property>
            <property name="label" translatable="yes">Legend</property>
            <property name="use_underline">True</property>
            <signal name="toggled" handler="request_replot" swapped="no"/>
          </object>
          <packing>
            <property name="expand">False</property>
            <property name="homogeneous">True</property>
          </packing>
        </child>
        <child>
          <object class="GtkMenuToolButton" id="plottype_menubutton">
            <property name="visible">True</property>
            <property name="can_focus">False</property>
            <property name="tooltip_text" translatable="yes">Change the plot type</property>
            <property name="label" translatable="yes">Plot type</property>
            <property name="use_underline">True</property>
            <child type="menu">
              <object class="GtkMenu" id="menu1">
                <property name="visible">True</property>
                <property name="can_focus">False</property>
                <child>
                  <object class="GtkRadioMenuItem" id="loglog_type">
                    <property name="visible">True</property>
                    <property name="can_focus">False</property>
                    <property name="label" translatable="yes">Double logarithmic</property>
                    <property name="use_underline">True</property>
                    <property name="active">True</property>
                    <property name="draw_as_radio">True</property>
                    <signal name="toggled" handler="request_replot" swapped="no"/>
                  </object>
                </child>
                <child>
                  <object class="GtkRadioMenuItem" id="logx_type">
                    <property name="visible">True</property>
                    <property name="can_focus">False</property>
                    <property name="label" translatable="yes">Logarithmic X</property>
                    <property name="use_underline">True</property>
                    <property name="draw_as_radio">True</property>
                    <property name="group">loglog_type</property>
                    <signal name="toggled" handler="request_replot" swapped="no"/>
                  </object>
                </child>
                <child>
                  <object class="GtkRadioMenuItem" id="logy_type">
                    <property name="visible">True</property>
                    <property name="can_focus">False</property>
                    <property name="label" translatable="yes">Logarithmic Y</property>
                    <property name="use_underline">True</property>
                    <property name="draw_as_radio">True</property>
                    <property name="group">loglog_type</property>
                    <signal name="toggled" handler="request_replot" swapped="no"/>
                  </object>
                </child>
                <child>
                  <object class="GtkRadioMenuItem" id="linlin_type">
                    <property name="visible">True</property>
                    <property name="can_focus">False</property>
                    <property name="label" translatable="yes">Double linear</property>
                    <property name="use_underline">True</property>
                    <property name="draw_as_radio">True</property>
                    <property name="group">loglog_type</property>
                    <signal name="toggled" handler="request_replot" swapped="no"/>
                  </object>
                </child>
                <child>
                  <object class="GtkRadioMenuItem" id="guinier3d_type">
                    <property name="visible">True</property>
                    <property name="can_focus">False</property>
                    <property name="label" translatable="yes">Guinier</property>
                    <property name="use_underline">True</property>
                    <property name="draw_as_radio">True</property>
                    <property name="group">loglog_type</property>
                    <signal name="toggled" handler="request_replot" swapped="no"/>
                  </object>
                </child>
                <child>
                  <object class="GtkRadioMenuItem" id="guinier2d_type">
                    <property name="visible">True</property>
                    <property name="can_focus">False</property>
                    <property name="label" translatable="yes">Guinier (cross-section)</property>
                    <property name="use_underline">True</property>
                    <property name="draw_as_radio">True</property>
                    <property name="group">loglog_type</property>
                    <signal name="toggled" handler="request_replot" swapped="no"/>
                  </object>
                </child>
                <child>
                  <object class="GtkRadioMenuItem" id="guinier1d_type">
                    <property name="visible">True</property>
                    <property name="can_focus">False</property>
                    <property name="label" translatable="yes">Guinier (thickness)</property>
                    <property name="use_underline">True</property>
                    <property name="draw_as_radio">True</property>
                    <property name="group">loglog_type</property>
                    <signal name="toggled" handler="request_replot" swapped="no"/>
                  </object>
                </child>
                <child>
                  <object class="GtkRadioMenuItem" id="kratky_type">
                    <property name="visible">True</property>
                    <property name="can_focus">False</property>
                    <property name="label" translatable="yes">Kratky</property>
                    <property name="use_underline">True</property>
                    <property name="draw_as_radio">True</property>
                    <property name="group">loglog_type</property>
                    <signal name="toggled" handler="request_replot" swapped="no"/>
                  </object>
                </child>
                <child>
                  <object class="GtkRadioMenuItem" id="porod_type">
                    <property name="visible">True</property>
                    <property name="can_focus">False</property>
                    <property name="label" translatable="yes">Porod</property>
                    <property name="use_underline">True</property>
                    <property name="draw_as_radio">True</property>
                    <property name="group">loglog_type</property>
                    <signal name="toggled" handler="request_replot" swapped="no"/>
                  </object>
                </child>
              </object>
            </child>
          </object>
          <packing>
            <property name="expand">False</property>
            <property name="homogeneous">True</property>
          </packing>
        </child>
        <child>
          <object class="GtkMenuToolButton" id="xunits_menubutton">
            <property name="visible">True</property>
            <property name="can_focus">False</property>
            <property name="tooltip_text" translatable="yes">X axis units</property>
            <property name="label" translatable="yes">X units</property>
            <property name="use_underline">True</property>
            <child type="menu">
              <object class="GtkMenu" id="menu2">
                <property name="visible">True</property>
                <property name="can_focus">False</property>
                <child>
                  <object class="GtkRadioMenuItem" id="pixels_xunit">
                    <property name="visible">True</property>
                    <property name="can_focus">False</property>
                    <property name="tooltip_text" translatable="yes">Horizontal axis in pixel units</property>
                    <property name="label" translatable="yes">Pixels</property>
                    <property name="use_underline">True</property>
                    <property name="active">True</property>
                    <property name="draw_as_radio">True</property>
                    <signal name="toggled" handler="request_replot" swapped="no"/>
                  </object>
                </child>
                <child>
                  <object class="GtkRadioMenuItem" id="radius_xunit">
                    <property name="visible">True</property>
                    <property name="can_focus">False</property>
                    <property name="tooltip_text" translatable="yes">Detector radius on the horizontal axis</property>
                    <property name="label" translatable="yes">Detector radius</property>
                    <property name="use_underline">True</property>
                    <property name="draw_as_radio">True</property>
                    <property name="group">pixels_xunit</property>
                    <signal name="toggled" handler="request_replot" swapped="no"/>
                  </object>
                </child>
                <child>
                  <object class="GtkRadioMenuItem" id="twotheta_xunit">
                    <property name="visible">True</property>
                    <property name="can_focus">False</property>
                    <property name="tooltip_text" translatable="yes">Scattering angle on the x axis</property>
                    <property name="label" translatable="yes">Two theta</property>
                    <property name="use_underline">True</property>
                    <property name="draw_as_radio">True</property>
                    <property name="group">pixels_xunit</property>
                    <signal name="toggled" handler="request_replot" swapped="no"/>
                  </object>
                </child>
                <child>
                  <object class="GtkRadioMenuItem" id="q_xunit">
                    <property name="visible">True</property>
                    <property name="can_focus">False</property>
                    <property name="tooltip_text" translatable="yes">Momentum transfer (q) on the x axis</property>
                    <property name="label" translatable="yes">Momentum transfer</property>
                    <property name="use_underline">True</property>
                    <property name="draw_as_radio">True</property>
                    <property name="group">pixels_xunit</property>
                    <signal name="toggled" handler="request_replot" swapped="no"/>
                  </object>
                </child>
              </object>
            </child>
          </object>
          <packing>
            <property name="expand">False</property>
            <property name="homogeneous">True</property>
          </packing>
        </child>
        <child>
          <object class="GtkMenuToolButton" id="yunits_menubutton">
            <property name="visible">True</property>
            <property name="can_focus">False</property>
            <property name="tooltip_text" translatable="yes">Set the units on the vertical axis</property>
            <property name="label" translatable="yes">Y units</property>
            <property name="use_underline">True</property>
            <child type="menu">
              <object class="GtkMenu" id="menu3">
                <property name="visible">True</property>
                <property name="can_focus">False</property>
<<<<<<< HEAD
                <items>
                  <item translatable="yes">pixels</item>
                  <item translatable="yes">detector radius</item>
                </items>
=======
                <child>
                  <object class="GtkRadioMenuItem" id="arbunits_yunit">
                    <property name="visible">True</property>
                    <property name="can_focus">False</property>
                    <property name="tooltip_text" translatable="yes">Arbitrary units, i.e. cps, etc.</property>
                    <property name="label" translatable="yes">Arbitrary units</property>
                    <property name="use_underline">True</property>
                    <property name="draw_as_radio">True</property>
                    <signal name="toggled" handler="request_replot" swapped="no"/>
                  </object>
                </child>
                <child>
                  <object class="GtkRadioMenuItem" id="dsigmadomega_yunit">
                    <property name="visible">True</property>
                    <property name="can_focus">False</property>
                    <property name="tooltip_text" translatable="yes">Volume-normalized differential scattering cross-section</property>
                    <property name="label" translatable="yes">cm-1 * sr-1</property>
                    <property name="use_underline">True</property>
                    <property name="active">True</property>
                    <property name="draw_as_radio">True</property>
                    <property name="group">arbunits_yunit</property>
                    <signal name="toggled" handler="request_replot" swapped="no"/>
                  </object>
                </child>
                <child>
                  <object class="GtkRadioMenuItem" id="dsigmadomegathickness_yunit">
                    <property name="visible">True</property>
                    <property name="can_focus">False</property>
                    <property name="tooltip_text" translatable="yes">Differential scattering cross-section times thickness</property>
                    <property name="label" translatable="yes">sr-1</property>
                    <property name="use_underline">True</property>
                    <property name="draw_as_radio">True</property>
                    <property name="group">arbunits_yunit</property>
                    <signal name="toggled" handler="request_replot" swapped="no"/>
                  </object>
                </child>
>>>>>>> 5f2f3eca
              </object>
            </child>
          </object>
          <packing>
            <property name="expand">False</property>
            <property name="homogeneous">True</property>
          </packing>
        </child>
      </object>
      <packing>
        <property name="expand">False</property>
        <property name="fill">True</property>
        <property name="position">0</property>
      </packing>
    </child>
    <child>
      <placeholder/>
    </child>
    <child>
      <placeholder/>
    </child>
  </object>
</interface><|MERGE_RESOLUTION|>--- conflicted
+++ resolved
@@ -233,12 +233,6 @@
               <object class="GtkMenu" id="menu3">
                 <property name="visible">True</property>
                 <property name="can_focus">False</property>
-<<<<<<< HEAD
-                <items>
-                  <item translatable="yes">pixels</item>
-                  <item translatable="yes">detector radius</item>
-                </items>
-=======
                 <child>
                   <object class="GtkRadioMenuItem" id="arbunits_yunit">
                     <property name="visible">True</property>
@@ -275,7 +269,6 @@
                     <signal name="toggled" handler="request_replot" swapped="no"/>
                   </object>
                 </child>
->>>>>>> 5f2f3eca
               </object>
             </child>
           </object>
@@ -297,5 +290,8 @@
     <child>
       <placeholder/>
     </child>
+    <child>
+      <placeholder/>
+    </child>
   </object>
 </interface>